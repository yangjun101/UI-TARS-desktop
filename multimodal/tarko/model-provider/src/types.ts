--- conflicted
+++ resolved
@@ -39,7 +39,11 @@
    * Provider's base URL
    */
   baseURL?: string;
-<<<<<<< HEAD
+  /**
+  /**
+   * Additional headers to include in requests
+   */
+  headers?: Record<string, string>;
   /**
    * AWS region (for Bedrock)
    */
@@ -56,18 +60,6 @@
    * AWS session token (for Bedrock)
    */
   sessionToken?: string;
-}
-
-/**
- * Default model selection configuration
- */
-export interface ModelDefaultSelection extends ModelProviderServingConfig {
-=======
->>>>>>> dce0e7e8
-  /**
-   * Additional headers to include in requests
-   */
-  headers?: Record<string, string>;
 }
 
 /**
@@ -91,12 +83,6 @@
    */
   baseProvider?: BaseModelProviderName;
   /**
-   * Experimental parameters passed directly through request body
-   * @warning Use with caution - these parameters bypass validation
-   */
-<<<<<<< HEAD
-  actualProvider: ActualModelProviderName;
-  /**
    * AWS region (for Bedrock)
    */
   region?: string;
@@ -112,9 +98,11 @@
    * AWS session token (for Bedrock)
    */
   sessionToken?: string;
-=======
+  /**
+   * Experimental parameters passed directly through request body
+   * @warning Use with caution - these parameters bypass validation
+   */
   params?: Record<string, any>;
->>>>>>> dce0e7e8
 }
 
 /**
